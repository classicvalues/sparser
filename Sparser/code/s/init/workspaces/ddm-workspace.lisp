--- conflicted
+++ resolved
@@ -39,17 +39,14 @@
   ;;(test-load-test)
 )
 
-<<<<<<< HEAD
 ;; (compare-to-snapshots)
 ;; (find-corpus-sents "")
 
 #| ---------  Pending or recent tasks
-=======
-#| 
+ 
   sdm-span-segment assumes it's spanning an np. It should
 instead use the max projection of the category of the head/
 
->>>>>>> f8ac7fbb
 Rebuild pass2 on DA patterns
   run-island-checks-pass-two  look-for-length-three-patterns
   (ddm-ws-ed "DA data.lisp")
