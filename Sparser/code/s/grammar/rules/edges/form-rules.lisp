--- conflicted
+++ resolved
@@ -118,17 +118,6 @@
       (category)
       (symbol
        (unless (eq lhs-category :passive)
-<<<<<<< HEAD
-         (break "Unanticipated keyword used as the explicit ~
-         category in ~%a form rule: ~A" lhs-category))
-       (let ((passive-category
-              (lookup-passive-counterpart promulgated-label)))
-         (if passive-category
-           (setq lhs-category passive-category)
-           (else
-             (setq lhs-category promulgated-label)
-             (setq coerced-form (category-named 'verb+passive)))))))
-=======
          (error "Unanticipated keyword used as the explicit ~
          category in ~%a form rule: ~A" lhs-category))
       #| (let ((passive-category
@@ -140,7 +129,6 @@
            (else |#
        (setq lhs-category promulgated-label)
        (setq coerced-form (category-named 'vg+passive)))) ;;)))
->>>>>>> b707d31d
     
     
     (setf (edge-category edge) lhs-category)
